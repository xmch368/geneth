--- conflicted
+++ resolved
@@ -31,11 +31,7 @@
 	"github.com/ethereum/go-ethereum/common/hexutil"
 	"github.com/ethereum/go-ethereum/consensus"
 	"github.com/ethereum/go-ethereum/consensus/clique"
-<<<<<<< HEAD
-	"github.com/ethereum/go-ethereum/consensus/ethash"
 	"github.com/ethereum/go-ethereum/consensus/ribose"
-=======
->>>>>>> 56dec25a
 	"github.com/ethereum/go-ethereum/core"
 	"github.com/ethereum/go-ethereum/core/bloombits"
 	"github.com/ethereum/go-ethereum/core/rawdb"
@@ -290,46 +286,6 @@
 	return extra
 }
 
-<<<<<<< HEAD
-// CreateConsensusEngine creates the required type of consensus engine instance for an Ethereum service
-func CreateConsensusEngine(stack *node.Node, chainConfig *params.ChainConfig, config *ethash.Config, notify []string, noverify bool, db ethdb.Database) consensus.Engine {
-	// If proof-of-authority is requested, set it up
-	if chainConfig.Clique != nil {
-		return clique.New(chainConfig.Clique, db)
-	}
-	// If delegated-proof-of-stake is requested, set it up
-	if chainConfig.Ribose != nil {
-		return ribose.New(chainConfig, db)
-	}
-	// Otherwise assume proof-of-work
-	switch config.PowMode {
-	case ethash.ModeFake:
-		log.Warn("Ethash used in fake mode")
-		return ethash.NewFaker()
-	case ethash.ModeTest:
-		log.Warn("Ethash used in test mode")
-		return ethash.NewTester(nil, noverify)
-	case ethash.ModeShared:
-		log.Warn("Ethash used in shared mode")
-		return ethash.NewShared()
-	default:
-		engine := ethash.New(ethash.Config{
-			CacheDir:         stack.ResolvePath(config.CacheDir),
-			CachesInMem:      config.CachesInMem,
-			CachesOnDisk:     config.CachesOnDisk,
-			CachesLockMmap:   config.CachesLockMmap,
-			DatasetDir:       config.DatasetDir,
-			DatasetsInMem:    config.DatasetsInMem,
-			DatasetsOnDisk:   config.DatasetsOnDisk,
-			DatasetsLockMmap: config.DatasetsLockMmap,
-		}, notify, noverify)
-		engine.SetThreads(-1) // Disable CPU mining
-		return engine
-	}
-}
-
-=======
->>>>>>> 56dec25a
 // APIs return the collection of RPC services the ethereum package offers.
 // NOTE, some of these services probably need to be moved to somewhere else.
 func (s *Ethereum) APIs() []rpc.API {
