--- conflicted
+++ resolved
@@ -54,13 +54,8 @@
 		Description: `
 The Geneth console is an interactive shell for the JavaScript runtime environment
 which exposes a node admin interface as well as the Ðapp JavaScript API.
-<<<<<<< HEAD
-See https://github.com/ethereum/go-ethereum/wiki/JavaScript-Console.
+See https://geth.ethereum.org/docs/interface/javascript-console.
 This command allows to open a console on a running geneth node.`,
-=======
-See https://geth.ethereum.org/docs/interface/javascript-console.
-This command allows to open a console on a running geth node.`,
->>>>>>> 56dec25a
 	}
 
 	javascriptCommand = cli.Command{
@@ -126,19 +121,14 @@
 			path = ctx.GlobalString(utils.DataDirFlag.Name)
 		}
 		if path != "" {
-<<<<<<< HEAD
 			if ctx.GlobalBool(utils.AdenineFlag.Name) {
 				path = filepath.Join(path, "adenine")
 			}
 			if ctx.GlobalBool(utils.CytosineFlag.Name) {
 				path = filepath.Join(path, "cytosine")
 			}
-			if ctx.GlobalBool(utils.LegacyTestnetFlag.Name) || ctx.GlobalBool(utils.RopstenFlag.Name) {
-				// Maintain compatibility with older Geneth configurations storing the
-=======
 			if ctx.GlobalBool(utils.RopstenFlag.Name) {
 				// Maintain compatibility with older Geth configurations storing the
->>>>>>> 56dec25a
 				// Ropsten database in `testnet` instead of `ropsten`.
 				legacyPath := filepath.Join(path, "testnet")
 				if _, err := os.Stat(legacyPath); !os.IsNotExist(err) {
