--- conflicted
+++ resolved
@@ -122,13 +122,8 @@
 		runGeth(t, append(args, []string{"--exec", "2+2", "console"}...)...).WaitExit()
 	}
 	// Retrieve the DAO config flag from the database
-<<<<<<< HEAD
 	path := filepath.Join(datadir, "geneth", "chaindata")
-	db, err := rawdb.NewLevelDBDatabase(path, 0, 0, "")
-=======
-	path := filepath.Join(datadir, "geth", "chaindata")
 	db, err := rawdb.NewLevelDBDatabase(path, 0, 0, "", false)
->>>>>>> 97d11b01
 	if err != nil {
 		t.Fatalf("test %d: failed to open test database: %v", test, err)
 	}
