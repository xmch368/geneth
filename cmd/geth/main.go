// Copyright 2014 The go-ethereum Authors
// This file is part of go-ethereum.
//
// go-ethereum is free software: you can redistribute it and/or modify
// it under the terms of the GNU General Public License as published by
// the Free Software Foundation, either version 3 of the License, or
// (at your option) any later version.
//
// go-ethereum is distributed in the hope that it will be useful,
// but WITHOUT ANY WARRANTY; without even the implied warranty of
// MERCHANTABILITY or FITNESS FOR A PARTICULAR PURPOSE. See the
// GNU General Public License for more details.
//
// You should have received a copy of the GNU General Public License
// along with go-ethereum. If not, see <http://www.gnu.org/licenses/>.

// geth is the official command-line client for Ethereum.
package main

import (
	"fmt"
	"math"
	"os"
	godebug "runtime/debug"
	"sort"
	"strconv"
	"strings"
	"time"

	"github.com/ethereum/go-ethereum/accounts"
	"github.com/ethereum/go-ethereum/accounts/keystore"
	"github.com/ethereum/go-ethereum/cmd/utils"
	"github.com/ethereum/go-ethereum/common"
	"github.com/ethereum/go-ethereum/console/prompt"
	"github.com/ethereum/go-ethereum/eth"
	"github.com/ethereum/go-ethereum/eth/downloader"
	"github.com/ethereum/go-ethereum/ethclient"
	"github.com/ethereum/go-ethereum/internal/debug"
	"github.com/ethereum/go-ethereum/internal/ethapi"
	"github.com/ethereum/go-ethereum/internal/flags"
	"github.com/ethereum/go-ethereum/log"
	"github.com/ethereum/go-ethereum/metrics"
	"github.com/ethereum/go-ethereum/node"
	gopsutil "github.com/shirou/gopsutil/mem"
	"gopkg.in/urfave/cli.v1"
)

const (
	clientIdentifier = "geneth" // Client identifier to advertise over the network
)

var (
	// Git SHA1 commit hash of the release (set via linker flags)
	gitCommit = ""
	gitDate   = ""
	// The app that holds all commands and flags.
	app = flags.NewApp(gitCommit, gitDate, "the geneth command line interface")
	// flags that configure the node
	nodeFlags = []cli.Flag{
		utils.IdentityFlag,
		utils.UnlockedAccountFlag,
		utils.PasswordFileFlag,
		utils.BootnodesFlag,
		utils.DataDirFlag,
		utils.AncientFlag,
		utils.MinFreeDiskSpaceFlag,
		utils.KeyStoreDirFlag,
		utils.ExternalSignerFlag,
		utils.NoUSBFlag,
		utils.USBFlag,
		utils.SmartCardDaemonPathFlag,
		utils.OverrideBerlinFlag,
		utils.EthashCacheDirFlag,
		utils.EthashCachesInMemoryFlag,
		utils.EthashCachesOnDiskFlag,
		utils.EthashCachesLockMmapFlag,
		utils.EthashDatasetDirFlag,
		utils.EthashDatasetsInMemoryFlag,
		utils.EthashDatasetsOnDiskFlag,
		utils.EthashDatasetsLockMmapFlag,
		utils.TxPoolLocalsFlag,
		utils.TxPoolNoLocalsFlag,
		utils.TxPoolJournalFlag,
		utils.TxPoolRejournalFlag,
		utils.TxPoolPriceLimitFlag,
		utils.TxPoolPriceBumpFlag,
		utils.TxPoolAccountSlotsFlag,
		utils.TxPoolGlobalSlotsFlag,
		utils.TxPoolAccountQueueFlag,
		utils.TxPoolGlobalQueueFlag,
		utils.TxPoolLifetimeFlag,
		utils.SyncModeFlag,
		utils.ExitWhenSyncedFlag,
		utils.GCModeFlag,
		utils.SnapshotFlag,
		utils.TxLookupLimitFlag,
		utils.LightServeFlag,
		utils.LightIngressFlag,
		utils.LightEgressFlag,
		utils.LightMaxPeersFlag,
		utils.LightNoPruneFlag,
		utils.LightKDFFlag,
		utils.UltraLightServersFlag,
		utils.UltraLightFractionFlag,
		utils.UltraLightOnlyAnnounceFlag,
		utils.LightNoSyncServeFlag,
		utils.WhitelistFlag,
		utils.BloomFilterSizeFlag,
		utils.CacheFlag,
		utils.CacheDatabaseFlag,
		utils.CacheTrieFlag,
		utils.CacheTrieJournalFlag,
		utils.CacheTrieRejournalFlag,
		utils.CacheGCFlag,
		utils.CacheSnapshotFlag,
		utils.CacheNoPrefetchFlag,
		utils.CachePreimagesFlag,
		utils.ListenPortFlag,
		utils.MaxPeersFlag,
		utils.MaxPendingPeersFlag,
		utils.MiningEnabledFlag,
		utils.MinerThreadsFlag,
		utils.MinerNotifyFlag,
		utils.MinerGasTargetFlag,
		utils.MinerGasLimitFlag,
		utils.MinerGasPriceFlag,
		utils.MinerEtherbaseFlag,
		utils.MinerExtraDataFlag,
		utils.MinerRecommitIntervalFlag,
		utils.MinerNoVerfiyFlag,
		utils.NATFlag,
		utils.NoDiscoverFlag,
		utils.DiscoveryV5Flag,
		utils.NetrestrictFlag,
		utils.NodeKeyFileFlag,
		utils.NodeKeyHexFlag,
		utils.DNSDiscoveryFlag,
<<<<<<< HEAD
		utils.GenenetFlag,
		utils.AdenineFlag,
		utils.CytosineFlag,
=======
>>>>>>> 56dec25a
		utils.MainnetFlag,
		utils.DeveloperFlag,
		utils.DeveloperPeriodFlag,
		utils.RopstenFlag,
		utils.RinkebyFlag,
		utils.GoerliFlag,
		utils.YoloV3Flag,
		utils.VMEnableDebugFlag,
		utils.NetworkIdFlag,
		utils.EthStatsURLFlag,
		utils.FakePoWFlag,
		utils.NoCompactionFlag,
		utils.GpoBlocksFlag,
		utils.GpoPercentileFlag,
		utils.GpoMaxGasPriceFlag,
		utils.EWASMInterpreterFlag,
		utils.EVMInterpreterFlag,
		configFileFlag,
	}

	rpcFlags = []cli.Flag{
		utils.HTTPEnabledFlag,
		utils.HTTPListenAddrFlag,
		utils.HTTPPortFlag,
		utils.HTTPCORSDomainFlag,
		utils.HTTPVirtualHostsFlag,
		utils.LegacyRPCEnabledFlag,
		utils.LegacyRPCListenAddrFlag,
		utils.LegacyRPCPortFlag,
		utils.LegacyRPCCORSDomainFlag,
		utils.LegacyRPCVirtualHostsFlag,
		utils.LegacyRPCApiFlag,
		utils.GraphQLEnabledFlag,
		utils.GraphQLCORSDomainFlag,
		utils.GraphQLVirtualHostsFlag,
		utils.HTTPApiFlag,
		utils.HTTPPathPrefixFlag,
		utils.WSEnabledFlag,
		utils.WSListenAddrFlag,
		utils.WSPortFlag,
		utils.WSApiFlag,
		utils.WSAllowedOriginsFlag,
		utils.WSPathPrefixFlag,
		utils.IPCDisabledFlag,
		utils.IPCPathFlag,
		utils.InsecureUnlockAllowedFlag,
		utils.RPCGlobalGasCapFlag,
		utils.RPCGlobalTxFeeCapFlag,
		utils.AllowUnprotectedTxs,
	}

	metricsFlags = []cli.Flag{
		utils.MetricsEnabledFlag,
		utils.MetricsEnabledExpensiveFlag,
		utils.MetricsHTTPFlag,
		utils.MetricsPortFlag,
		utils.MetricsEnableInfluxDBFlag,
		utils.MetricsInfluxDBEndpointFlag,
		utils.MetricsInfluxDBDatabaseFlag,
		utils.MetricsInfluxDBUsernameFlag,
		utils.MetricsInfluxDBPasswordFlag,
		utils.MetricsInfluxDBTagsFlag,
	}
)

func init() {
	// Initialize the CLI app and start Geth
	app.Action = geth
	app.HideVersion = true // we have a command to print the version
	app.Copyright = "Copyright 2013-2021 The go-ethereum Authors"
	app.Commands = []cli.Command{
		// See chaincmd.go:
		initCommand,
		importCommand,
		exportCommand,
		importPreimagesCommand,
		exportPreimagesCommand,
		copydbCommand,
		removedbCommand,
		dumpCommand,
		dumpGenesisCommand,
		// See accountcmd.go:
		accountCommand,
		walletCommand,
		// See consolecmd.go:
		consoleCommand,
		attachCommand,
		javascriptCommand,
		// See misccmd.go:
		makecacheCommand,
		makedagCommand,
		versionCommand,
		versionCheckCommand,
		licenseCommand,
		// See config.go
		dumpConfigCommand,
		// see dbcmd.go
		dbCommand,
		// See cmd/utils/flags_legacy.go
		utils.ShowDeprecated,
		// See snapshot.go
		snapshotCommand,
	}
	sort.Sort(cli.CommandsByName(app.Commands))

	app.Flags = append(app.Flags, nodeFlags...)
	app.Flags = append(app.Flags, rpcFlags...)
	app.Flags = append(app.Flags, consoleFlags...)
	app.Flags = append(app.Flags, debug.Flags...)
	app.Flags = append(app.Flags, metricsFlags...)

	app.Before = func(ctx *cli.Context) error {
		return debug.Setup(ctx)
	}
	app.After = func(ctx *cli.Context) error {
		debug.Exit()
		prompt.Stdin.Close() // Resets terminal mode.
		return nil
	}
}

func main() {
	//profiler.Start(profiler.Config{
	//	ApplicationName: "backend.rna",
	//	ServerAddress:   "http://localhost:4040",
	//})
	//time.Sleep(1000 * time.Second)
	if err := app.Run(os.Args); err != nil {
		fmt.Fprintln(os.Stderr, err)
		os.Exit(1)
	}
}

// prepare manipulates memory cache allowance and setups metric system.
// This function should be called before launching devp2p stack.
func prepare(ctx *cli.Context) {
	// If we're running a known preset, log it for convenience.
	switch {
<<<<<<< HEAD
	case ctx.GlobalIsSet(utils.AdenineFlag.Name):
		log.Info("Starting Geth on Adenine testnet...")

	case ctx.GlobalIsSet(utils.CytosineFlag.Name):
		log.Info("Starting Geth on Cytosine testnet...")

	case ctx.GlobalIsSet(utils.LegacyTestnetFlag.Name):
		log.Info("Starting Geth on Ropsten testnet...")
		log.Warn("The --testnet flag is ambiguous! Please specify one of --goerli, --rinkeby, or --ropsten.")
		log.Warn("The generic --testnet flag is deprecated and will be removed in the future!")

=======
>>>>>>> 56dec25a
	case ctx.GlobalIsSet(utils.RopstenFlag.Name):
		log.Info("Starting Geth on Ropsten testnet...")

	case ctx.GlobalIsSet(utils.RinkebyFlag.Name):
		log.Info("Starting Geth on Rinkeby testnet...")

	case ctx.GlobalIsSet(utils.GoerliFlag.Name):
		log.Info("Starting Geth on Görli testnet...")

	case ctx.GlobalIsSet(utils.YoloV3Flag.Name):
		log.Info("Starting Geth on YOLOv3 testnet...")

	case ctx.GlobalIsSet(utils.DeveloperFlag.Name):
		log.Info("Starting Geth in ephemeral dev mode...")

	case !ctx.GlobalIsSet(utils.NetworkIdFlag.Name):
		log.Info("Starting Geth on Ethereum mainnet...")
	}
	// If we're a full node on mainnet without --cache specified, bump default cache allowance
	if ctx.GlobalString(utils.SyncModeFlag.Name) != "light" && !ctx.GlobalIsSet(utils.CacheFlag.Name) && !ctx.GlobalIsSet(utils.NetworkIdFlag.Name) {
		// Make sure we're not on any supported preconfigured testnet either
<<<<<<< HEAD
		if !ctx.GlobalIsSet(utils.CytosineFlag.Name) && !ctx.GlobalIsSet(utils.AdenineFlag.Name) && !ctx.GlobalIsSet(utils.LegacyTestnetFlag.Name) && !ctx.GlobalIsSet(utils.RopstenFlag.Name) && !ctx.GlobalIsSet(utils.RinkebyFlag.Name) && !ctx.GlobalIsSet(utils.GoerliFlag.Name) && !ctx.GlobalIsSet(utils.DeveloperFlag.Name) {
=======
		if !ctx.GlobalIsSet(utils.RopstenFlag.Name) && !ctx.GlobalIsSet(utils.RinkebyFlag.Name) && !ctx.GlobalIsSet(utils.GoerliFlag.Name) && !ctx.GlobalIsSet(utils.DeveloperFlag.Name) {
>>>>>>> 56dec25a
			// Nope, we're really on mainnet. Bump that cache up!
			log.Info("Bumping default cache on mainnet", "provided", ctx.GlobalInt(utils.CacheFlag.Name), "updated", 4096)
			ctx.GlobalSet(utils.CacheFlag.Name, strconv.Itoa(4096))
		}
	}
	// If we're running a light client on any network, drop the cache to some meaningfully low amount
	if ctx.GlobalString(utils.SyncModeFlag.Name) == "light" && !ctx.GlobalIsSet(utils.CacheFlag.Name) {
		log.Info("Dropping default light client cache", "provided", ctx.GlobalInt(utils.CacheFlag.Name), "updated", 128)
		ctx.GlobalSet(utils.CacheFlag.Name, strconv.Itoa(128))
	}
	// Cap the cache allowance and tune the garbage collector
	mem, err := gopsutil.VirtualMemory()
	if err == nil {
		if 32<<(^uintptr(0)>>63) == 32 && mem.Total > 2*1024*1024*1024 {
			log.Warn("Lowering memory allowance on 32bit arch", "available", mem.Total/1024/1024, "addressable", 2*1024)
			mem.Total = 2 * 1024 * 1024 * 1024
		}
		allowance := int(mem.Total / 1024 / 1024 / 3)
		if cache := ctx.GlobalInt(utils.CacheFlag.Name); cache > allowance {
			log.Warn("Sanitizing cache to Go's GC limits", "provided", cache, "updated", allowance)
			ctx.GlobalSet(utils.CacheFlag.Name, strconv.Itoa(allowance))
		}
	}
	// Ensure Go's GC ignores the database cache for trigger percentage
	cache := ctx.GlobalInt(utils.CacheFlag.Name)
	gogc := math.Max(20, math.Min(100, 100/(float64(cache)/1024)))

	log.Debug("Sanitizing Go's GC trigger", "percent", int(gogc))
	godebug.SetGCPercent(int(gogc))

	// Start metrics export if enabled
	utils.SetupMetrics(ctx)

	// Start system runtime metrics collection
	go metrics.CollectProcessMetrics(3 * time.Second)
}

// geth is the main entry point into the system if no special subcommand is ran.
// It creates a default node based on the command line arguments and runs it in
// blocking mode, waiting for it to be shut down.
func geth(ctx *cli.Context) error {
	if args := ctx.Args(); len(args) > 0 {
		return fmt.Errorf("invalid command: %q", args[0])
	}

	prepare(ctx)
	stack, backend := makeFullNode(ctx)
	defer stack.Close()

	startNode(ctx, stack, backend)
	stack.Wait()
	return nil
}

// startNode boots up the system node and all registered protocols, after which
// it unlocks any requested accounts, and starts the RPC/IPC interfaces and the
// miner.
func startNode(ctx *cli.Context, stack *node.Node, backend ethapi.Backend) {
	debug.Memsize.Add("node", stack)

	// Start up the node itself
	utils.StartNode(ctx, stack)

	// Unlock any account specifically requested
	unlockAccounts(ctx, stack)

	// Register wallet event handlers to open and auto-derive wallets
	events := make(chan accounts.WalletEvent, 16)
	stack.AccountManager().Subscribe(events)

	// Create a client to interact with local geth node.
	rpcClient, err := stack.Attach()
	if err != nil {
		utils.Fatalf("Failed to attach to self: %v", err)
	}
	ethClient := ethclient.NewClient(rpcClient)

	go func() {
		// Open any wallets already attached
		for _, wallet := range stack.AccountManager().Wallets() {
			if err := wallet.Open(""); err != nil {
				log.Warn("Failed to open wallet", "url", wallet.URL(), "err", err)
			}
		}
		// Listen for wallet event till termination
		for event := range events {
			switch event.Kind {
			case accounts.WalletArrived:
				if err := event.Wallet.Open(""); err != nil {
					log.Warn("New wallet appeared, failed to open", "url", event.Wallet.URL(), "err", err)
				}
			case accounts.WalletOpened:
				status, _ := event.Wallet.Status()
				log.Info("New wallet appeared", "url", event.Wallet.URL(), "status", status)

				var derivationPaths []accounts.DerivationPath
				if event.Wallet.URL().Scheme == "ledger" {
					derivationPaths = append(derivationPaths, accounts.LegacyLedgerBaseDerivationPath)
				}
				derivationPaths = append(derivationPaths, accounts.DefaultBaseDerivationPath)

				event.Wallet.SelfDerive(derivationPaths, ethClient)

			case accounts.WalletDropped:
				log.Info("Old wallet dropped", "url", event.Wallet.URL())
				event.Wallet.Close()
			}
		}
	}()

	// Spawn a standalone goroutine for status synchronization monitoring,
	// close the node when synchronization is complete if user required.
	if ctx.GlobalBool(utils.ExitWhenSyncedFlag.Name) {
		go func() {
			sub := stack.EventMux().Subscribe(downloader.DoneEvent{})
			defer sub.Unsubscribe()
			for {
				event := <-sub.Chan()
				if event == nil {
					continue
				}
				done, ok := event.Data.(downloader.DoneEvent)
				if !ok {
					continue
				}
				if timestamp := time.Unix(int64(done.Latest.Time), 0); time.Since(timestamp) < 10*time.Minute {
					log.Info("Synchronisation completed", "latestnum", done.Latest.Number, "latesthash", done.Latest.Hash(),
						"age", common.PrettyAge(timestamp))
					stack.Close()
				}
			}
		}()
	}

	// Start auxiliary services if enabled
	if ctx.GlobalBool(utils.MiningEnabledFlag.Name) || ctx.GlobalBool(utils.DeveloperFlag.Name) {
		// Mining only makes sense if a full Ethereum node is running
		if ctx.GlobalString(utils.SyncModeFlag.Name) == "light" {
			utils.Fatalf("Light clients do not support mining")
		}
		ethBackend, ok := backend.(*eth.EthAPIBackend)
		if !ok {
			utils.Fatalf("Ethereum service not running: %v", err)
		}
		// Set the gas price to the limits from the CLI and start mining
		gasprice := utils.GlobalBig(ctx, utils.MinerGasPriceFlag.Name)
		ethBackend.TxPool().SetGasPrice(gasprice)
		// start mining
		threads := ctx.GlobalInt(utils.MinerThreadsFlag.Name)
		if err := ethBackend.StartMining(threads); err != nil {
			utils.Fatalf("Failed to start mining: %v", err)
		}
	}
}

// unlockAccounts unlocks any account specifically requested.
func unlockAccounts(ctx *cli.Context, stack *node.Node) {
	var unlocks []string
	inputs := strings.Split(ctx.GlobalString(utils.UnlockedAccountFlag.Name), ",")
	for _, input := range inputs {
		if trimmed := strings.TrimSpace(input); trimmed != "" {
			unlocks = append(unlocks, trimmed)
		}
	}
	// Short circuit if there is no account to unlock.
	if len(unlocks) == 0 {
		return
	}
	// If insecure account unlocking is not allowed if node's APIs are exposed to external.
	// Print warning log to user and skip unlocking.
	if !stack.Config().InsecureUnlockAllowed && stack.Config().ExtRPCEnabled() {
		utils.Fatalf("Account unlock with HTTP access is forbidden!")
	}
	ks := stack.AccountManager().Backends(keystore.KeyStoreType)[0].(*keystore.KeyStore)
	passwords := utils.MakePasswordList(ctx)
	for i, account := range unlocks {
		unlockAccount(ks, account, i, passwords)
	}
}<|MERGE_RESOLUTION|>--- conflicted
+++ resolved
@@ -135,12 +135,9 @@
 		utils.NodeKeyFileFlag,
 		utils.NodeKeyHexFlag,
 		utils.DNSDiscoveryFlag,
-<<<<<<< HEAD
 		utils.GenenetFlag,
 		utils.AdenineFlag,
 		utils.CytosineFlag,
-=======
->>>>>>> 56dec25a
 		utils.MainnetFlag,
 		utils.DeveloperFlag,
 		utils.DeveloperPeriodFlag,
@@ -279,20 +276,12 @@
 func prepare(ctx *cli.Context) {
 	// If we're running a known preset, log it for convenience.
 	switch {
-<<<<<<< HEAD
 	case ctx.GlobalIsSet(utils.AdenineFlag.Name):
 		log.Info("Starting Geth on Adenine testnet...")
 
 	case ctx.GlobalIsSet(utils.CytosineFlag.Name):
 		log.Info("Starting Geth on Cytosine testnet...")
 
-	case ctx.GlobalIsSet(utils.LegacyTestnetFlag.Name):
-		log.Info("Starting Geth on Ropsten testnet...")
-		log.Warn("The --testnet flag is ambiguous! Please specify one of --goerli, --rinkeby, or --ropsten.")
-		log.Warn("The generic --testnet flag is deprecated and will be removed in the future!")
-
-=======
->>>>>>> 56dec25a
 	case ctx.GlobalIsSet(utils.RopstenFlag.Name):
 		log.Info("Starting Geth on Ropsten testnet...")
 
@@ -314,11 +303,7 @@
 	// If we're a full node on mainnet without --cache specified, bump default cache allowance
 	if ctx.GlobalString(utils.SyncModeFlag.Name) != "light" && !ctx.GlobalIsSet(utils.CacheFlag.Name) && !ctx.GlobalIsSet(utils.NetworkIdFlag.Name) {
 		// Make sure we're not on any supported preconfigured testnet either
-<<<<<<< HEAD
-		if !ctx.GlobalIsSet(utils.CytosineFlag.Name) && !ctx.GlobalIsSet(utils.AdenineFlag.Name) && !ctx.GlobalIsSet(utils.LegacyTestnetFlag.Name) && !ctx.GlobalIsSet(utils.RopstenFlag.Name) && !ctx.GlobalIsSet(utils.RinkebyFlag.Name) && !ctx.GlobalIsSet(utils.GoerliFlag.Name) && !ctx.GlobalIsSet(utils.DeveloperFlag.Name) {
-=======
-		if !ctx.GlobalIsSet(utils.RopstenFlag.Name) && !ctx.GlobalIsSet(utils.RinkebyFlag.Name) && !ctx.GlobalIsSet(utils.GoerliFlag.Name) && !ctx.GlobalIsSet(utils.DeveloperFlag.Name) {
->>>>>>> 56dec25a
+		if !ctx.GlobalIsSet(utils.CytosineFlag.Name) && !ctx.GlobalIsSet(utils.AdenineFlag.Name) && !ctx.GlobalIsSet(utils.RopstenFlag.Name) && !ctx.GlobalIsSet(utils.RinkebyFlag.Name) && !ctx.GlobalIsSet(utils.GoerliFlag.Name) && !ctx.GlobalIsSet(utils.DeveloperFlag.Name) {
 			// Nope, we're really on mainnet. Bump that cache up!
 			log.Info("Bumping default cache on mainnet", "provided", ctx.GlobalInt(utils.CacheFlag.Name), "updated", 4096)
 			ctx.GlobalSet(utils.CacheFlag.Name, strconv.Itoa(4096))
