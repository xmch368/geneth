// Copyright 2015 The go-ethereum Authors
// This file is part of go-ethereum.
//
// go-ethereum is free software: you can redistribute it and/or modify
// it under the terms of the GNU General Public License as published by
// the Free Software Foundation, either version 3 of the License, or
// (at your option) any later version.
//
// go-ethereum is distributed in the hope that it will be useful,
// but WITHOUT ANY WARRANTY; without even the implied warranty of
// MERCHANTABILITY or FITNESS FOR A PARTICULAR PURPOSE. See the
// GNU General Public License for more details.
//
// You should have received a copy of the GNU General Public License
// along with go-ethereum. If not, see <http://www.gnu.org/licenses/>.

// Contains the geth command usage template and generator.

package main

import (
	"io"
	"sort"

	"github.com/ethereum/go-ethereum/cmd/utils"
	"github.com/ethereum/go-ethereum/internal/debug"
	"github.com/ethereum/go-ethereum/internal/flags"
	"gopkg.in/urfave/cli.v1"
)

// AppHelpFlagGroups is the application flags, grouped by functionality.
var AppHelpFlagGroups = []flags.FlagGroup{
	{
		Name: "ETHEREUM",
		Flags: []cli.Flag{
			configFileFlag,
			utils.DataDirFlag,
			utils.AncientFlag,
			utils.MinFreeDiskSpaceFlag,
			utils.KeyStoreDirFlag,
			utils.USBFlag,
			utils.SmartCardDaemonPathFlag,
			utils.NetworkIdFlag,
<<<<<<< HEAD
			utils.GenenetFlag,
			utils.AdenineFlag,
			utils.CytosineFlag,
=======
>>>>>>> 56dec25a
			utils.MainnetFlag,
			utils.GoerliFlag,
			utils.RinkebyFlag,
			utils.YoloV3Flag,
			utils.RopstenFlag,
			utils.SyncModeFlag,
			utils.ExitWhenSyncedFlag,
			utils.GCModeFlag,
			utils.TxLookupLimitFlag,
			utils.EthStatsURLFlag,
			utils.IdentityFlag,
			utils.LightKDFFlag,
			utils.WhitelistFlag,
		},
	},
	{
		Name: "LIGHT CLIENT",
		Flags: []cli.Flag{
			utils.LightServeFlag,
			utils.LightIngressFlag,
			utils.LightEgressFlag,
			utils.LightMaxPeersFlag,
			utils.UltraLightServersFlag,
			utils.UltraLightFractionFlag,
			utils.UltraLightOnlyAnnounceFlag,
			utils.LightNoPruneFlag,
			utils.LightNoSyncServeFlag,
		},
	},
	{
		Name: "DEVELOPER CHAIN",
		Flags: []cli.Flag{
			utils.DeveloperFlag,
			utils.DeveloperPeriodFlag,
		},
	},
	{
		Name: "ETHASH",
		Flags: []cli.Flag{
			utils.EthashCacheDirFlag,
			utils.EthashCachesInMemoryFlag,
			utils.EthashCachesOnDiskFlag,
			utils.EthashCachesLockMmapFlag,
			utils.EthashDatasetDirFlag,
			utils.EthashDatasetsInMemoryFlag,
			utils.EthashDatasetsOnDiskFlag,
			utils.EthashDatasetsLockMmapFlag,
		},
	},
	{
		Name: "TRANSACTION POOL",
		Flags: []cli.Flag{
			utils.TxPoolLocalsFlag,
			utils.TxPoolNoLocalsFlag,
			utils.TxPoolJournalFlag,
			utils.TxPoolRejournalFlag,
			utils.TxPoolPriceLimitFlag,
			utils.TxPoolPriceBumpFlag,
			utils.TxPoolAccountSlotsFlag,
			utils.TxPoolGlobalSlotsFlag,
			utils.TxPoolAccountQueueFlag,
			utils.TxPoolGlobalQueueFlag,
			utils.TxPoolLifetimeFlag,
		},
	},
	{
		Name: "PERFORMANCE TUNING",
		Flags: []cli.Flag{
			utils.CacheFlag,
			utils.CacheDatabaseFlag,
			utils.CacheTrieFlag,
			utils.CacheTrieJournalFlag,
			utils.CacheTrieRejournalFlag,
			utils.CacheGCFlag,
			utils.CacheSnapshotFlag,
			utils.CacheNoPrefetchFlag,
			utils.CachePreimagesFlag,
		},
	},
	{
		Name: "ACCOUNT",
		Flags: []cli.Flag{
			utils.UnlockedAccountFlag,
			utils.PasswordFileFlag,
			utils.ExternalSignerFlag,
			utils.InsecureUnlockAllowedFlag,
		},
	},
	{
		Name: "API AND CONSOLE",
		Flags: []cli.Flag{
			utils.IPCDisabledFlag,
			utils.IPCPathFlag,
			utils.HTTPEnabledFlag,
			utils.HTTPListenAddrFlag,
			utils.HTTPPortFlag,
			utils.HTTPApiFlag,
			utils.HTTPPathPrefixFlag,
			utils.HTTPCORSDomainFlag,
			utils.HTTPVirtualHostsFlag,
			utils.WSEnabledFlag,
			utils.WSListenAddrFlag,
			utils.WSPortFlag,
			utils.WSApiFlag,
			utils.WSPathPrefixFlag,
			utils.WSAllowedOriginsFlag,
			utils.GraphQLEnabledFlag,
			utils.GraphQLCORSDomainFlag,
			utils.GraphQLVirtualHostsFlag,
			utils.RPCGlobalGasCapFlag,
			utils.RPCGlobalTxFeeCapFlag,
			utils.AllowUnprotectedTxs,
			utils.JSpathFlag,
			utils.ExecFlag,
			utils.PreloadJSFlag,
		},
	},
	{
		Name: "NETWORKING",
		Flags: []cli.Flag{
			utils.BootnodesFlag,
			utils.DNSDiscoveryFlag,
			utils.ListenPortFlag,
			utils.MaxPeersFlag,
			utils.MaxPendingPeersFlag,
			utils.NATFlag,
			utils.NoDiscoverFlag,
			utils.DiscoveryV5Flag,
			utils.NetrestrictFlag,
			utils.NodeKeyFileFlag,
			utils.NodeKeyHexFlag,
		},
	},
	{
		Name: "MINER",
		Flags: []cli.Flag{
			utils.MiningEnabledFlag,
			utils.MinerThreadsFlag,
			utils.MinerNotifyFlag,
			utils.MinerGasPriceFlag,
			utils.MinerGasTargetFlag,
			utils.MinerGasLimitFlag,
			utils.MinerEtherbaseFlag,
			utils.MinerExtraDataFlag,
			utils.MinerRecommitIntervalFlag,
			utils.MinerNoVerfiyFlag,
		},
	},
	{
		Name: "GAS PRICE ORACLE",
		Flags: []cli.Flag{
			utils.GpoBlocksFlag,
			utils.GpoPercentileFlag,
			utils.GpoMaxGasPriceFlag,
		},
	},
	{
		Name: "VIRTUAL MACHINE",
		Flags: []cli.Flag{
			utils.VMEnableDebugFlag,
			utils.EVMInterpreterFlag,
			utils.EWASMInterpreterFlag,
		},
	},
	{
		Name: "LOGGING AND DEBUGGING",
		Flags: append([]cli.Flag{
			utils.FakePoWFlag,
			utils.NoCompactionFlag,
		}, debug.Flags...),
	},
	{
		Name:  "METRICS AND STATS",
		Flags: metricsFlags,
	},
	{
		Name: "ALIASED (deprecated)",
		Flags: []cli.Flag{
			utils.NoUSBFlag,
			utils.LegacyRPCEnabledFlag,
			utils.LegacyRPCListenAddrFlag,
			utils.LegacyRPCPortFlag,
			utils.LegacyRPCCORSDomainFlag,
			utils.LegacyRPCVirtualHostsFlag,
			utils.LegacyRPCApiFlag,
		},
	},
	{
		Name: "MISC",
		Flags: []cli.Flag{
			utils.SnapshotFlag,
			utils.BloomFilterSizeFlag,
			cli.HelpFlag,
		},
	},
}

func init() {
	// Override the default app help template
	cli.AppHelpTemplate = flags.AppHelpTemplate

	// Override the default app help printer, but only for the global app help
	originalHelpPrinter := cli.HelpPrinter
	cli.HelpPrinter = func(w io.Writer, tmpl string, data interface{}) {
		if tmpl == flags.AppHelpTemplate {
			// Iterate over all the flags and add any uncategorized ones
			categorized := make(map[string]struct{})
			for _, group := range AppHelpFlagGroups {
				for _, flag := range group.Flags {
					categorized[flag.String()] = struct{}{}
				}
			}
			deprecated := make(map[string]struct{})
			for _, flag := range utils.DeprecatedFlags {
				deprecated[flag.String()] = struct{}{}
			}
			// Only add uncategorized flags if they are not deprecated
			var uncategorized []cli.Flag
			for _, flag := range data.(*cli.App).Flags {
				if _, ok := categorized[flag.String()]; !ok {
					if _, ok := deprecated[flag.String()]; !ok {
						uncategorized = append(uncategorized, flag)
					}
				}
			}
			if len(uncategorized) > 0 {
				// Append all ungategorized options to the misc group
				miscs := len(AppHelpFlagGroups[len(AppHelpFlagGroups)-1].Flags)
				AppHelpFlagGroups[len(AppHelpFlagGroups)-1].Flags = append(AppHelpFlagGroups[len(AppHelpFlagGroups)-1].Flags, uncategorized...)

				// Make sure they are removed afterwards
				defer func() {
					AppHelpFlagGroups[len(AppHelpFlagGroups)-1].Flags = AppHelpFlagGroups[len(AppHelpFlagGroups)-1].Flags[:miscs]
				}()
			}
			// Render out custom usage screen
			originalHelpPrinter(w, tmpl, flags.HelpData{App: data, FlagGroups: AppHelpFlagGroups})
		} else if tmpl == flags.CommandHelpTemplate {
			// Iterate over all command specific flags and categorize them
			categorized := make(map[string][]cli.Flag)
			for _, flag := range data.(cli.Command).Flags {
				if _, ok := categorized[flag.String()]; !ok {
					categorized[flags.FlagCategory(flag, AppHelpFlagGroups)] = append(categorized[flags.FlagCategory(flag, AppHelpFlagGroups)], flag)
				}
			}

			// sort to get a stable ordering
			sorted := make([]flags.FlagGroup, 0, len(categorized))
			for cat, flgs := range categorized {
				sorted = append(sorted, flags.FlagGroup{Name: cat, Flags: flgs})
			}
			sort.Sort(flags.ByCategory(sorted))

			// add sorted array to data and render with default printer
			originalHelpPrinter(w, tmpl, map[string]interface{}{
				"cmd":              data,
				"categorizedFlags": sorted,
			})
		} else {
			originalHelpPrinter(w, tmpl, data)
		}
	}
}<|MERGE_RESOLUTION|>--- conflicted
+++ resolved
@@ -41,12 +41,9 @@
 			utils.USBFlag,
 			utils.SmartCardDaemonPathFlag,
 			utils.NetworkIdFlag,
-<<<<<<< HEAD
 			utils.GenenetFlag,
 			utils.AdenineFlag,
 			utils.CytosineFlag,
-=======
->>>>>>> 56dec25a
 			utils.MainnetFlag,
 			utils.GoerliFlag,
 			utils.RinkebyFlag,
